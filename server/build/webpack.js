import { resolve, join, sep } from 'path'
import { createHash } from 'crypto'
import { realpathSync, existsSync } from 'fs'
import webpack from 'webpack'
import glob from 'glob-promise'
import WriteFilePlugin from 'write-file-webpack-plugin'
import FriendlyErrorsWebpackPlugin from 'friendly-errors-webpack-plugin'
import CaseSensitivePathPlugin from 'case-sensitive-paths-webpack-plugin'
import UglifyJSPlugin from 'uglifyjs-webpack-plugin'
import UnlinkFilePlugin from './plugins/unlink-file-plugin'
import PagesPlugin from './plugins/pages-plugin'
import DynamicChunksPlugin from './plugins/dynamic-chunks-plugin'
import CombineAssetsPlugin from './plugins/combine-assets-plugin'
import getConfig from '../config'
import * as babelCore from 'babel-core'
import findBabelConfig from './babel/find-config'
import rootModuleRelativePath from './root-module-relative-path'

const documentPage = join('pages', '_document.js')
const defaultPages = [
  '_error.js',
  '_document.js'
]
const nextPagesDir = join(__dirname, '..', '..', 'pages')
const nextNodeModulesDir = join(__dirname, '..', '..', '..', 'node_modules')
const interpolateNames = new Map(defaultPages.map((p) => {
  return [join(nextPagesDir, p), `dist/pages/${p}`]
}))

const relativeResolve = rootModuleRelativePath(require)

async function getPages ({dir, dev, pagesGlobPattern}) {
  let pages

  if (dev) {
    pages = await glob('pages/+(_document|_error).+(js|jsx)', { cwd: dir })
  } else {
    pages = await glob(pagesGlobPattern, { cwd: dir })
  }

  return pages
}

function getPageEntries (pages) {
  const entries = {}
  for (const p of pages) {
    entries[join('bundles', p.replace('.jsx', '.js'))] = [`./${p}?entry`]
  }

  // The default pages (_document.js and _error.js) are only added when they're not provided by the user
  for (const p of defaultPages) {
    const entryName = join('bundles', 'pages', p)
    if (!entries[entryName]) {
      entries[entryName] = [join(nextPagesDir, p) + '?entry']
    }
  }

  return entries
}

export default async function createCompiler (dir, { buildId, dev = false, quiet = false, buildDir, conf = null } = {}) {
  // Resolve relative path to absolute path
  dir = realpathSync(resolve(dir))

  // Used to track the amount of pages for webpack commons chunk plugin
  let totalPages

  // Loads next.config.js and custom configuration provided in custom server initialization
  const config = getConfig(dir, conf)

  // Middlewares to handle on-demand entries and hot updates in development
  const devEntries = dev ? [
    join(__dirname, '..', '..', 'client', 'webpack-hot-middleware-client'),
    join(__dirname, '..', '..', 'client', 'on-demand-entries-client')
  ] : []

  const mainJS = require.resolve(`../../client/next${dev ? '-dev' : ''}`) // Uses client/next-dev in development for code splitting dev dependencies

  const entry = async () => {
    // Get entries for pages in production mode. In development only _document and _error are added. Because pages are added by on-demand-entry-handler.
    const pages = await getPages({dir, dev, pagesGlobPattern: config.pagesGlobPattern})
    const pageEntries = getPageEntries(pages)

    // Used for commons chunk calculations
    totalPages = pages.length
    if (pages.indexOf(documentPage) !== -1) {
      totalPages = totalPages - 1
    }

    const entries = {
      'main.js': [
        ...devEntries, // Adds hot middleware and ondemand entries in development
        ...config.clientBootstrap || [], // clientBootstrap can be used to load polyfills before code execution
        mainJS // Main entrypoint in the client folder
      ],
      ...pageEntries
    }

    return entries
  }

  const plugins = [
    // Defines NODE_ENV as development/production. This is used by some npm modules to determine if they should optimize.
    new webpack.DefinePlugin({
      'process.env.NODE_ENV': JSON.stringify(dev ? 'development' : 'production')
    }),
    new CaseSensitivePathPlugin(), // Since on macOS the filesystem is case-insensitive this will make sure your path are case-sensitive
    new webpack.IgnorePlugin(/(precomputed)/, /node_modules.+(elliptic)/),
    // Provide legacy options to webpack
    new webpack.LoaderOptionsPlugin({
      options: {
        context: dir,
        customInterpolateName (url, name, opts) {
          return interpolateNames.get(this.resourcePath) || url
        }
      }
    }),
    // Writes all generated files to disk, even in development. For SSR.
    new WriteFilePlugin({
      exitOnErrors: false,
      log: false,
      // required not to cache removed files
      useHashIndex: false
    }),
    // Moves common modules into commons.js
    new webpack.optimize.CommonsChunkPlugin({
      name: 'commons',
      filename: 'commons.js',
      minChunks (module, count) {
        // We need to move react-dom explicitly into common chunks.
        // Otherwise, if some other page or module uses it, it might
        // included in that bundle too.
        if (dev && module.context && module.context.indexOf(`${sep}react${sep}`) >= 0) {
          return true
        }

        if (dev && module.context && module.context.indexOf(`${sep}react-dom${sep}`) >= 0) {
          return true
        }

        // In the dev we use on-demand-entries.
        // So, it makes no sense to use commonChunks based on the minChunks count.
        // Instead, we move all the code in node_modules into each of the pages.
        if (dev) {
          return false
        }

        // If there are one or two pages, only move modules to common if they are
        // used in all of the pages. Otherwise, move modules used in at-least
        // 1/2 of the total pages into commons.
        if (totalPages <= 2) {
          return count >= totalPages
        }
        return count >= totalPages * 0.5
      }
    }),
    // This chunk splits out react and react-dom in production to make sure it does not go through uglify. This saved multiple seconds on production builds.
    // See https://twitter.com/dan_abramov/status/944040306420408325
    new webpack.optimize.CommonsChunkPlugin({
      name: 'react',
      filename: 'react.js',
      minChunks (module, count) {
        if (dev) {
          return false
        }

        if (module.resource && module.resource.includes(`${sep}react-dom${sep}`) && count >= 0) {
          return true
        }

        if (module.resource && module.resource.includes(`${sep}react${sep}`) && count >= 0) {
          return true
        }

        return false
      }
    }),
    // This chunk contains all the webpack related code. So, all the changes
    // related to that happens to this chunk.
    // It won't touch commons.js and that gives us much better re-build perf.
    new webpack.optimize.CommonsChunkPlugin({
      name: 'manifest',
      filename: 'manifest.js'
    }),

    // This adds Next.js route definitions to page bundles
    new PagesPlugin(),
    // Implements support for dynamic imports
    new DynamicChunksPlugin()
  ]

  if (dev) {
    plugins.push(
      new webpack.HotModuleReplacementPlugin(),
      new webpack.NoEmitOnErrorsPlugin(),
      new UnlinkFilePlugin()
    )
    if (!quiet) {
      plugins.push(new FriendlyErrorsWebpackPlugin())
    }
  } else {
    plugins.push(new webpack.IgnorePlugin(/react-hot-loader/))
    plugins.push(
      // Minifies javascript bundles
      new UglifyJSPlugin({
        exclude: /react\.js/,
        parallel: true,
        sourceMap: false,
        uglifyOptions: {
          compress: {
            comparisons: false
          }
        }
      })
    )
    plugins.push(
      // Combines manifest.js commons.js and main.js into app.js in production
      new CombineAssetsPlugin({
        input: ['manifest.js', 'react.js', 'commons.js', 'main.js'],
        output: 'app.js'
      }),
    )
    // Implements scope hoisting which speeds up browser execution of javascript
    plugins.push(new webpack.optimize.ModuleConcatenationPlugin())
  }

  const nodePathList = (process.env.NODE_PATH || '')
    .split(process.platform === 'win32' ? ';' : ':')
    .filter((p) => !!p)

  const mainBabelOptions = {
    cacheDirectory: true,
    presets: []
  }

  const externalBabelConfig = findBabelConfig(dir)
  if (externalBabelConfig) {
    console.log(`> Using external babel configuration`)
    console.log(`> Location: "${externalBabelConfig.loc}"`)
    // It's possible to turn off babelrc support via babelrc itself.
    // In that case, we should add our default preset.
    // That's why we need to do this.
    const { options } = externalBabelConfig
    mainBabelOptions.babelrc = options.babelrc !== false
  } else {
    mainBabelOptions.babelrc = false
  }

  // Add our default preset if the no "babelrc" found.
  if (!mainBabelOptions.babelrc) {
    mainBabelOptions.presets.push(require.resolve('./babel/preset'))
  }

  const devLoaders = dev ? [{
    test: /\.(js|jsx)(\?[^?]*)?$/,
    loader: 'hot-self-accept-loader',
    include: [
      join(dir, 'pages'),
      nextPagesDir
    ]
  }, {
    test: /\.(js|jsx)(\?[^?]*)?$/,
    loader: 'react-hot-loader/webpack',
    exclude: /node_modules/
  }] : []

  const loaders = [{
    test: /\.json$/,
    loader: 'json-loader'
  }, {
    test: /\.(js|jsx|json)(\?[^?]*)?$/,
    loader: 'emit-file-loader',
    include: [dir, nextPagesDir],
    exclude (str) {
      return /node_modules/.test(str) && str.indexOf(nextPagesDir) !== 0
    },
    options: {
      name: 'dist/[path][name].[ext]',
      // We need to strip off .jsx on the server. Otherwise require without .jsx doesn't work.
      interpolateName: (name) => name.replace('.jsx', '.js'),
      validateFileName (file) {
        const cases = [{from: '.js', to: '.jsx'}, {from: '.jsx', to: '.js'}]

        for (const item of cases) {
          const {from, to} = item
          if (file.slice(-(from.length)) !== from) {
            continue
          }

          const filePath = file.slice(0, -(from.length)) + to

          if (existsSync(filePath)) {
            throw new Error(`Both ${from} and ${to} file found. Please make sure you only have one of both.`)
          }
        }
      },
      // By default, our babel config does not transpile ES2015 module syntax because
      // webpack knows how to handle them. (That's how it can do tree-shaking)
      // But Node.js doesn't know how to handle them. So, we have to transpile them here.
      transform ({ content, sourceMap, interpolatedName }) {
        // Only handle .js files
        if (!(/\.(js|jsx)$/.test(interpolatedName))) {
          return { content, sourceMap }
        }

        const transpiled = babelCore.transform(content, {
          babelrc: false,
          sourceMaps: dev ? 'both' : false,
          // Here we need to resolve all modules to the absolute paths.
          // Earlier we did it with the babel-preset.
          // But since we don't transpile ES2015 in the preset this is not resolving.
          // That's why we need to do it here.
          // See more: https://github.com/zeit/next.js/issues/951
          plugins: [
            require.resolve(join(__dirname, './babel/plugins/remove-dotjsx-from-import.js')),
            [require.resolve('babel-plugin-transform-es2015-modules-commonjs')],
            [
              require.resolve('babel-plugin-module-resolver'),
              {
                alias: {
                  'babel-runtime': relativeResolve('babel-runtime/package'),
                  'next/link': relativeResolve('../../lib/link'),
                  'next/prefetch': relativeResolve('../../lib/prefetch'),
                  'next/css': relativeResolve('../../lib/css'),
                  'next/dynamic': relativeResolve('../../lib/dynamic'),
                  'next/head': relativeResolve('../../lib/head'),
                  'next/document': relativeResolve('../../server/document'),
                  'next/router': relativeResolve('../../lib/router'),
                  'next/error': relativeResolve('../../lib/error'),
                  'styled-jsx/style': relativeResolve('styled-jsx/style')
                }
              }
            ]
          ],
          inputSourceMap: sourceMap
        })

        // Strip ?entry to map back to filesystem and work with iTerm, etc.
        let { map } = transpiled
        let output = transpiled.code

        if (map) {
          let nodeMap = Object.assign({}, map)
          nodeMap.sources = nodeMap.sources.map((source) => source.replace(/\?entry/, ''))
          delete nodeMap.sourcesContent

          // Output explicit inline source map that source-map-support can pickup via requireHook mode.
          // Since these are not formal chunks, the devtool infrastructure in webpack does not output
          // a source map for these files.
          const sourceMapUrl = new Buffer(JSON.stringify(nodeMap), 'utf-8').toString('base64')
          output = `${output}\n//# sourceMappingURL=data:application/json;charset=utf-8;base64,${sourceMapUrl}`
        }

        return {
          content: output,
          sourceMap: transpiled.map
        }
      }
    }
  }, {
    loader: 'babel-loader',
    include: nextPagesDir,
    exclude (str) {
      return /node_modules/.test(str) && str.indexOf(nextPagesDir) !== 0
    },
    options: {
      babelrc: false,
      cacheDirectory: true,
      presets: [require.resolve('./babel/preset')]
    }
  }, {
    test: /\.(js|jsx)(\?[^?]*)?$/,
    loader: 'babel-loader',
    include: [dir],
    exclude (str) {
      return /node_modules/.test(str)
    },
    options: mainBabelOptions
  }]

  let webpackConfig = {
    context: dir,
    entry,
    output: {
      path: buildDir ? join(buildDir, '.next') : join(dir, config.distDir),
      filename: '[name]',
      libraryTarget: 'commonjs2',
<<<<<<< HEAD
      publicPath: `${config.assetPrefix}/_next/${buildId}/webpack/`,
=======
      publicPath: `/_next/webpack/`,
>>>>>>> e179c98a
      strictModuleExceptionHandling: true,
      devtoolModuleFilenameTemplate ({ resourcePath }) {
        const hash = createHash('sha1')
        hash.update(Date.now() + '')
        const id = hash.digest('hex').slice(0, 7)

        // append hash id for cache busting
        return `webpack:///${resourcePath}?${id}`
      },
      // This saves chunks with the name given via require.ensure()
      chunkFilename: '[name]-[chunkhash].js'
    },
    resolve: {
      alias: {
        // This bypasses React's check for production mode. Since we know it is in production this way.
        // This allows us to exclude React from being uglified. Saving multiple seconds per build.
        'react-dom': dev ? 'react-dom/cjs/react-dom.development.js' : 'react-dom/cjs/react-dom.production.min.js'
      },
      extensions: ['.js', '.jsx', '.json'],
      modules: [
        nextNodeModulesDir,
        'node_modules',
        ...nodePathList
      ]
    },
    resolveLoader: {
      modules: [
        nextNodeModulesDir,
        'node_modules',
        join(__dirname, 'loaders'),
        ...nodePathList
      ]
    },
    plugins,
    module: {
      rules: [
        ...devLoaders,
        ...loaders
      ]
    },
    devtool: dev ? 'cheap-module-inline-source-map' : false,
    performance: { hints: false }
  }

  if (config.webpack) {
    console.log(`> Using "webpack" config function defined in ${config.configOrigin}.`)
    webpackConfig = await config.webpack(webpackConfig, { buildId, dev })
  }
  return webpack(webpackConfig)
}<|MERGE_RESOLUTION|>--- conflicted
+++ resolved
@@ -385,11 +385,7 @@
       path: buildDir ? join(buildDir, '.next') : join(dir, config.distDir),
       filename: '[name]',
       libraryTarget: 'commonjs2',
-<<<<<<< HEAD
-      publicPath: `${config.assetPrefix}/_next/${buildId}/webpack/`,
-=======
-      publicPath: `/_next/webpack/`,
->>>>>>> e179c98a
+      publicPath: `${config.assetPrefix}/_next/webpack/`,
       strictModuleExceptionHandling: true,
       devtoolModuleFilenameTemplate ({ resourcePath }) {
         const hash = createHash('sha1')
