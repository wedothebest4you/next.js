import React, { Component } from 'react'
import PropTypes from 'prop-types'
import htmlescape from 'htmlescape'
import flush from 'styled-jsx/server'

const Fragment = React.Fragment || function Fragment ({ children }) {
  return children
}

export default class Document extends Component {
  static getInitialProps ({ renderPage }) {
    const { html, head, errorHtml, chunks } = renderPage()
    const styles = flush()
    return { html, head, errorHtml, chunks, styles }
  }

  static childContextTypes = {
    _documentProps: PropTypes.any
  }

  getChildContext () {
    return { _documentProps: this.props }
  }

  render () {
    return <html>
      <Head />
      <body>
        <Main />
        <NextScript />
      </body>
    </html>
  }
}

export class Head extends Component {
  static contextTypes = {
    _documentProps: PropTypes.any
  }

  getChunkPreloadLink (filename) {
    const { __NEXT_DATA__ } = this.context._documentProps
    let { buildStats, assetPrefix, buildId } = __NEXT_DATA__
    const hash = buildStats ? buildStats[filename].hash : buildId

    return (
      <link
        key={filename}
        rel='preload'
        href={`${assetPrefix}/_next/${hash}/${filename}`}
        as='script'
      />
    )
  }

  getPreloadMainLinks () {
    const { dev } = this.context._documentProps
    if (dev) {
      return [
        this.getChunkPreloadLink('manifest.js'),
        this.getChunkPreloadLink('commons.js'),
        this.getChunkPreloadLink('main.js')
      ]
    }

    // In the production mode, we have a single asset with all the JS content.
    return [
      this.getChunkPreloadLink('app.js')
    ]
  }

  getPreloadDynamicChunks () {
    const { chunks, __NEXT_DATA__ } = this.context._documentProps
    let { assetPrefix, buildId } = __NEXT_DATA__
    return chunks.map((chunk) => (
      <link
        key={chunk}
        rel='preload'
        href={`${assetPrefix}/_next/${buildId}/webpack/chunks/${chunk}`}
        as='script'
      />
    ))
  }

  render () {
    const { head, styles, __NEXT_DATA__ } = this.context._documentProps
    const { pathname, buildId, assetPrefix, nextExport } = __NEXT_DATA__
    const pagePathname = getPagePathname(pathname, nextExport)

    return <head {...this.props}>
<<<<<<< HEAD
      {(head || []).map((h, i) => React.cloneElement(h, { key: i }))}
=======
      {(head || []).map((h, i) => React.cloneElement(h, { key: h.key || i }))}
>>>>>>> 5daafa4f
      <link rel='preload' href={`${assetPrefix}/_next/${buildId}/page${pagePathname}`} as='script' />
      <link rel='preload' href={`${assetPrefix}/_next/${buildId}/page/_error/index.js`} as='script' />
      {this.getPreloadDynamicChunks()}
      {this.getPreloadMainLinks()}
      {styles || null}
      {this.props.children}
    </head>
  }
}

export class Main extends Component {
  static contextTypes = {
    _documentProps: PropTypes.any
  }

  render () {
    const { html, errorHtml } = this.context._documentProps

    return (
      <Fragment>
        <div id='__next' dangerouslySetInnerHTML={{ __html: html }} />
        <div id='__next-error' dangerouslySetInnerHTML={{ __html: errorHtml }} />
      </Fragment>
    )
  }
}

export class NextScript extends Component {
  static propTypes = {
    nonce: PropTypes.string
  }

  static contextTypes = {
    _documentProps: PropTypes.any
  }

  getChunkScript (filename, additionalProps = {}) {
    const { __NEXT_DATA__ } = this.context._documentProps
    let { buildStats, assetPrefix, buildId } = __NEXT_DATA__
    const hash = buildStats ? buildStats[filename].hash : buildId

    return (
      <script
        key={filename}
        type='text/javascript'
        src={`${assetPrefix}/_next/${hash}/${filename}`}
        {...additionalProps}
      />
    )
  }

  getScripts () {
    const { dev } = this.context._documentProps
    if (dev) {
      return [
        this.getChunkScript('manifest.js'),
        this.getChunkScript('commons.js'),
        this.getChunkScript('main.js')
      ]
    }

    // In the production mode, we have a single asset with all the JS content.
    // So, we can load the script with async
    return [this.getChunkScript('app.js', { async: true })]
  }

  getDynamicChunks () {
    const { chunks, __NEXT_DATA__ } = this.context._documentProps
    let { assetPrefix, buildId } = __NEXT_DATA__
    return (
      <Fragment>
        {chunks.map((chunk) => (
          <script
            async
            key={chunk}
            type='text/javascript'
            src={`${assetPrefix}/_next/${buildId}/webpack/chunks/${chunk}`}
          />
        ))}
      </Fragment>
    )
  }

  render () {
    const { staticMarkup, __NEXT_DATA__, chunks } = this.context._documentProps
    const { pathname, nextExport, buildId, assetPrefix } = __NEXT_DATA__
    const pagePathname = getPagePathname(pathname, nextExport)

    __NEXT_DATA__.chunks = chunks

    return <Fragment>
      {staticMarkup ? null : <script nonce={this.props.nonce} dangerouslySetInnerHTML={{
        __html: `
          __NEXT_DATA__ = ${htmlescape(__NEXT_DATA__)}
          module={}
          __NEXT_LOADED_PAGES__ = []
          __NEXT_LOADED_CHUNKS__ = []

          __NEXT_REGISTER_PAGE = function (route, fn) {
            __NEXT_LOADED_PAGES__.push({ route: route, fn: fn })
          }

          __NEXT_REGISTER_CHUNK = function (chunkName, fn) {
            __NEXT_LOADED_CHUNKS__.push({ chunkName: chunkName, fn: fn })
          }
        `
      }} />}
      <script async id={`__NEXT_PAGE__${pathname}`} type='text/javascript' src={`${assetPrefix}/_next/${buildId}/page${pagePathname}`} />
      <script async id={`__NEXT_PAGE__/_error`} type='text/javascript' src={`${assetPrefix}/_next/${buildId}/page/_error/index.js`} />
      {staticMarkup ? null : this.getDynamicChunks()}
      {staticMarkup ? null : this.getScripts()}
    </Fragment>
  }
}

function getPagePathname (pathname, nextExport) {
  if (!nextExport) return pathname
  if (pathname === '/') return '/index.js'
  return `${pathname}/index.js`
}<|MERGE_RESOLUTION|>--- conflicted
+++ resolved
@@ -88,11 +88,7 @@
     const pagePathname = getPagePathname(pathname, nextExport)
 
     return <head {...this.props}>
-<<<<<<< HEAD
-      {(head || []).map((h, i) => React.cloneElement(h, { key: i }))}
-=======
       {(head || []).map((h, i) => React.cloneElement(h, { key: h.key || i }))}
->>>>>>> 5daafa4f
       <link rel='preload' href={`${assetPrefix}/_next/${buildId}/page${pagePathname}`} as='script' />
       <link rel='preload' href={`${assetPrefix}/_next/${buildId}/page/_error/index.js`} as='script' />
       {this.getPreloadDynamicChunks()}
